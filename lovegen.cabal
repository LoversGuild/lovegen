--- conflicted
+++ resolved
@@ -94,9 +94,6 @@
         LoveGen
     other-modules:
         LoveGen.CommandLine
-<<<<<<< HEAD
         LoveGen.Files
         LoveGen.Git
-=======
-        LoveGen.Pandoc
->>>>>>> 346c0ba7
+        LoveGen.Pandoc