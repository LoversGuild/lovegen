--- conflicted
+++ resolved
@@ -94,10 +94,7 @@
         LoveGen
     other-modules:
         LoveGen.CommandLine
-<<<<<<< HEAD
         LoveGen.Files
         LoveGen.Git
         LoveGen.Pandoc
-=======
-        LoveGen.RoseTrie
->>>>>>> 4a987f7a
+        LoveGen.RoseTrie